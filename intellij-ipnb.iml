<?xml version="1.0" encoding="UTF-8"?>
<module type="PLUGIN_MODULE" version="4">
  <component name="DevKit.ModuleBuildProperties" url="file://$MODULE_DIR$/resources/META-INF/plugin.xml" />
  <component name="NewModuleRootManager" inherit-compiler-output="true">
    <output url="file:///production/intellij-ipnb" />
    <output-test url="file:///test/intellij-ipnb" />
    <exclude-output />
    <content url="file://$MODULE_DIR$">
      <sourceFolder url="file://$MODULE_DIR$/src" isTestSource="false" />
<<<<<<< HEAD
      <sourceFolder url="file://$MODULE_DIR$/testSrc" isTestSource="true" />
=======
      <sourceFolder url="file://$MODULE_DIR$/resources" isTestSource="false" />
>>>>>>> 5f998503
    </content>
    <orderEntry type="inheritedJdk" />
    <orderEntry type="sourceFolder" forTests="false" />
  </component>
</module>
<|MERGE_RESOLUTION|>--- conflicted
+++ resolved
@@ -7,11 +7,8 @@
     <exclude-output />
     <content url="file://$MODULE_DIR$">
       <sourceFolder url="file://$MODULE_DIR$/src" isTestSource="false" />
-<<<<<<< HEAD
+      <sourceFolder url="file://$MODULE_DIR$/resources" isTestSource="false" />
       <sourceFolder url="file://$MODULE_DIR$/testSrc" isTestSource="true" />
-=======
-      <sourceFolder url="file://$MODULE_DIR$/resources" isTestSource="false" />
->>>>>>> 5f998503
     </content>
     <orderEntry type="inheritedJdk" />
     <orderEntry type="sourceFolder" forTests="false" />
