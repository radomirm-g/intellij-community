--- conflicted
+++ resolved
@@ -152,9 +152,6 @@
   public Collection<AbstractTreeNode> getDirectoryChildren(final PsiDirectory psiDirectory,
                                                            final ViewSettings settings,
                                                            final boolean withSubDirectories) {
-<<<<<<< HEAD
-    final List<AbstractTreeNode> children = new ArrayList<>();
-=======
     return getDirectoryChildren(psiDirectory, settings, withSubDirectories, null);
   }
 
@@ -163,8 +160,7 @@
                                                            final ViewSettings settings,
                                                            final boolean withSubDirectories,
                                                            @Nullable PsiFileSystemItemFilter filter) {
-    final List<AbstractTreeNode> children = new ArrayList<AbstractTreeNode>();
->>>>>>> 1263db87
+    final List<AbstractTreeNode> children = new ArrayList<>();
     final Project project = psiDirectory.getProject();
     final ProjectFileIndex fileIndex = ProjectRootManager.getInstance(project).getFileIndex();
     final Module module = fileIndex.getModuleForFile(psiDirectory.getVirtualFile());
