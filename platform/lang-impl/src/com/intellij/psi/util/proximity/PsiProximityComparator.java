/*
 * Copyright 2000-2009 JetBrains s.r.o.
 *
 * Licensed under the Apache License, Version 2.0 (the "License");
 * you may not use this file except in compliance with the License.
 * You may obtain a copy of the License at
 *
 * http://www.apache.org/licenses/LICENSE-2.0
 *
 * Unless required by applicable law or agreed to in writing, software
 * distributed under the License is distributed on an "AS IS" BASIS,
 * WITHOUT WARRANTIES OR CONDITIONS OF ANY KIND, either express or implied.
 * See the License for the specific language governing permissions and
 * limitations under the License.
 */

/*
 * Created by IntelliJ IDEA.
 * User: cdr
 * Date: Jul 13, 2007
 * Time: 2:09:28 PM
 */
package com.intellij.psi.util.proximity;

import com.intellij.extapi.psi.MetadataPsiElementBase;
import com.intellij.openapi.module.Module;
import com.intellij.openapi.module.ModuleUtil;
import com.intellij.openapi.util.Key;
import com.intellij.psi.PsiElement;
import com.intellij.psi.WeighingComparable;
import com.intellij.psi.WeighingService;
import com.intellij.psi.statistics.StatisticsManager;
import com.intellij.psi.util.ProximityLocation;
import com.intellij.util.ProcessingContext;
import com.intellij.util.containers.FactoryMap;
import org.jetbrains.annotations.Nullable;

import java.util.Comparator;

public class PsiProximityComparator implements Comparator<Object> {
  public static final Key<ProximityStatistician> STATISTICS_KEY = Key.create("proximity");
  public static final Key<ProximityWeigher> WEIGHER_KEY = Key.create("proximity");
  private final PsiElement myContext;
  private final FactoryMap<PsiElement, WeighingComparable<PsiElement, ProximityLocation>> myProximities = new FactoryMap<PsiElement, WeighingComparable<PsiElement, ProximityLocation>>() {
    @Override
    protected WeighingComparable<PsiElement, ProximityLocation> create(final PsiElement key) {
      return getProximity(key, myContext);
    }
  };
  private static final Key<Module> MODULE_BY_LOCATION = Key.create("ModuleByLocation");

  public PsiProximityComparator(@Nullable PsiElement context) {
    myContext = context;
  }

  public int compare(final Object o1, final Object o2) {
    PsiElement element1 = o1 instanceof PsiElement ? (PsiElement)o1 : null;
    PsiElement element2 = o2 instanceof PsiElement ? (PsiElement)o2 : null;
    if (element1 == null) return element2 == null ? 0 : 1;
    if (element2 == null) return -1;

    final WeighingComparable<PsiElement, ProximityLocation> proximity1 = myProximities.get(element1);
    final WeighingComparable<PsiElement, ProximityLocation> proximity2 = myProximities.get(element2);
    if (proximity1 == null || proximity2 == null) {
      return 0;
    }
    if (!proximity1.equals(proximity2)) {
      return - proximity1.compareTo(proximity2);
    }

    if (myContext == null) return 0;
<<<<<<< HEAD
=======

>>>>>>> 57645873
    Module contextModule = ModuleUtil.findModuleForPsiElement(myContext);
    if (contextModule == null) return 0;

    StatisticsManager statisticsManager = StatisticsManager.getInstance();
    final ProximityLocation location = new ProximityLocation(myContext, contextModule);
    int count1 = statisticsManager.getUseCount(STATISTICS_KEY, element1, location);
    int count2 = statisticsManager.getUseCount(STATISTICS_KEY, element1, location);
    return count2 - count1;
  }


  @Nullable
  public static WeighingComparable<PsiElement, ProximityLocation> getProximity(final PsiElement element, final PsiElement context) {
    if (element == null) return null;
    if (element instanceof MetadataPsiElementBase) return null;
    final Module contextModule = context != null ? ModuleUtil.findModuleForPsiElement(context) : null;
    return WeighingService.weigh(WEIGHER_KEY, element, new ProximityLocation(context, contextModule));
  }

  @Nullable
  public static WeighingComparable<PsiElement, ProximityLocation> getProximity(final PsiElement element, final PsiElement context, ProcessingContext processingContext) {
    if (element == null) return null;
    if (element instanceof MetadataPsiElementBase) return null;
    if (context == null) return null;
    Module contextModule = processingContext.get(MODULE_BY_LOCATION);
    if (contextModule == null) {
      contextModule = ModuleUtil.findModuleForPsiElement(context);
      processingContext.put(MODULE_BY_LOCATION, contextModule);
    }

    if (contextModule == null) return null;

    return WeighingService.weigh(WEIGHER_KEY, element, new ProximityLocation(context, contextModule, processingContext));
  }

}<|MERGE_RESOLUTION|>--- conflicted
+++ resolved
@@ -69,10 +69,6 @@
     }
 
     if (myContext == null) return 0;
-<<<<<<< HEAD
-=======
-
->>>>>>> 57645873
     Module contextModule = ModuleUtil.findModuleForPsiElement(myContext);
     if (contextModule == null) return 0;
 
